# Authors: Peter Prettenhofer <peter.prettenhofer@gmail.com> (main author)
#          Mathieu Blondel (partial_fit support)
#
# License: BSD 3 clause
"""Classification and regression using Stochastic Gradient Descent (SGD)."""

import numpy as np
import scipy.sparse as sp
import warnings

from abc import ABCMeta, abstractmethod

from ..externals.joblib import Parallel, delayed

from .base import LinearClassifierMixin, SparseCoefMixin
from ..base import BaseEstimator, RegressorMixin
from ..feature_selection.from_model import _LearntSelectorMixin
from ..utils import (check_array, check_random_state, check_X_y)
from ..utils.extmath import safe_sparse_dot
from ..utils.multiclass import _check_partial_fit_first_call
from ..utils.validation import check_is_fitted
from ..externals import six

from .sgd_fast import plain_sgd, average_sgd
from ..utils.seq_dataset import ArrayDataset, CSRDataset
from ..utils import compute_class_weight
from .sgd_fast import Hinge
from .sgd_fast import SquaredHinge
from .sgd_fast import Log
from .sgd_fast import ModifiedHuber
from .sgd_fast import SquaredLoss
from .sgd_fast import Huber
from .sgd_fast import EpsilonInsensitive
from .sgd_fast import SquaredEpsilonInsensitive


LEARNING_RATE_TYPES = {"constant": 1, "optimal": 2, "invscaling": 3,
                       "pa1": 4, "pa2": 5}

PENALTY_TYPES = {"none": 0, "l2": 2, "l1": 1, "elasticnet": 3}

SPARSE_INTERCEPT_DECAY = 0.01
"""For sparse data intercept updates are scaled by this decay factor to avoid
intercept oscillation."""

DEFAULT_EPSILON = 0.1
"""Default value of ``epsilon`` parameter. """


class BaseSGD(six.with_metaclass(ABCMeta, BaseEstimator, SparseCoefMixin)):
    """Base class for SGD classification and regression."""

    def __init__(self, loss, penalty='l2', alpha=0.0001, C=1.0,
                 l1_ratio=0.15, fit_intercept=True, n_iter=5, shuffle=True,
                 verbose=0, epsilon=0.1, random_state=None,
                 learning_rate="optimal", eta0=0.0, power_t=0.5,
                 warm_start=False, average=False):
        self.loss = loss
        self.penalty = penalty
        self.learning_rate = learning_rate
        self.epsilon = epsilon
        self.alpha = alpha
        self.C = C
        self.l1_ratio = l1_ratio
        self.fit_intercept = fit_intercept
        self.n_iter = n_iter
        self.shuffle = shuffle
        self.random_state = random_state
        self.verbose = verbose
        self.eta0 = eta0
        self.power_t = power_t
        self.warm_start = warm_start
        self.average = average

        self._validate_params()

        self.coef_ = None

        if self.average > 0:
            self.standard_coef_ = None
            self.average_coef_ = None
        # iteration count for learning rate schedule
        # must not be int (e.g. if ``learning_rate=='optimal'``)
        self.t_ = None

    def set_params(self, *args, **kwargs):
        super(BaseSGD, self).set_params(*args, **kwargs)
        self._validate_params()
        return self

    @abstractmethod
    def fit(self, X, y):
        """Fit model."""

    def _validate_params(self):
        """Validate input params. """
        if not isinstance(self.shuffle, bool):
            raise ValueError("shuffle must be either True or False")
        if self.n_iter <= 0:
            raise ValueError("n_iter must be > zero")
        if not (0.0 <= self.l1_ratio <= 1.0):
            raise ValueError("l1_ratio must be in [0, 1]")
        if self.alpha < 0.0:
            raise ValueError("alpha must be >= 0")
        if self.learning_rate in ("constant", "invscaling"):
            if self.eta0 <= 0.0:
                raise ValueError("eta0 must be > 0")

        # raises ValueError if not registered
        self._get_penalty_type(self.penalty)
        self._get_learning_rate_type(self.learning_rate)

        if self.loss not in self.loss_functions:
            raise ValueError("The loss %s is not supported. " % self.loss)

    def _get_loss_function(self, loss):
        """Get concrete ``LossFunction`` object for str ``loss``. """
        try:
            loss_ = self.loss_functions[loss]
            loss_class, args = loss_[0], loss_[1:]
            if loss in ('huber', 'epsilon_insensitive',
                        'squared_epsilon_insensitive'):
                args = (self.epsilon, )
            return loss_class(*args)
        except KeyError:
            raise ValueError("The loss %s is not supported. " % loss)

    def _get_learning_rate_type(self, learning_rate):
        try:
            return LEARNING_RATE_TYPES[learning_rate]
        except KeyError:
            raise ValueError("learning rate %s "
                             "is not supported. " % learning_rate)

    def _get_penalty_type(self, penalty):
        penalty = str(penalty).lower()
        try:
            return PENALTY_TYPES[penalty]
        except KeyError:
            raise ValueError("Penalty %s is not supported. " % penalty)

    def _validate_sample_weight(self, sample_weight, n_samples):
        """Set the sample weight array."""
        if sample_weight is None:
            # uniform sample weights
            sample_weight = np.ones(n_samples, dtype=np.float64, order='C')
        else:
            # user-provided array
            sample_weight = np.asarray(sample_weight, dtype=np.float64,
                                       order="C")
        if sample_weight.shape[0] != n_samples:
            raise ValueError("Shapes of X and sample_weight do not match.")
        return sample_weight

    def _allocate_parameter_mem(self, n_classes, n_features, coef_init=None,
                                intercept_init=None):
        """Allocate mem for parameters; initialize if provided."""
        if n_classes > 2:
            # allocate coef_ for multi-class
            if coef_init is not None:
                coef_init = np.asarray(coef_init, order="C")
                if coef_init.shape != (n_classes, n_features):
                    raise ValueError("Provided ``coef_`` does not match dataset. ")
                self.coef_ = coef_init
            else:
                self.coef_ = np.zeros((n_classes, n_features),
                                      dtype=np.float64, order="C")

            # allocate intercept_ for multi-class
            if intercept_init is not None:
                intercept_init = np.asarray(intercept_init, order="C")
                if intercept_init.shape != (n_classes, ):
                    raise ValueError("Provided intercept_init "
                                     "does not match dataset.")
                self.intercept_ = intercept_init
            else:
                self.intercept_ = np.zeros(n_classes, dtype=np.float64,
                                           order="C")
        else:
            # allocate coef_ for binary problem
            if coef_init is not None:
                coef_init = np.asarray(coef_init, dtype=np.float64,
                                       order="C")
                coef_init = coef_init.ravel()
                if coef_init.shape != (n_features,):
                    raise ValueError("Provided coef_init does not "
                                     "match dataset.")
                self.coef_ = coef_init
            else:
                self.coef_ = np.zeros(n_features,
                                      dtype=np.float64,
                                      order="C")

            # allocate intercept_ for binary problem
            if intercept_init is not None:
                intercept_init = np.asarray(intercept_init, dtype=np.float64)
                if intercept_init.shape != (1,) and intercept_init.shape != ():
                    raise ValueError("Provided intercept_init "
                                     "does not match dataset.")
                self.intercept_ = intercept_init.reshape(1,)
            else:
                self.intercept_ = np.zeros(1, dtype=np.float64, order="C")

        # initialize average parameters
        if self.average > 0:
            self.standard_coef_ = self.coef_
            self.standard_intercept_ = self.intercept_
            self.average_coef_ = np.zeros(self.coef_.shape,
                                          dtype=np.float64,
                                          order="C")
            self.average_intercept_ = np.zeros(self.standard_intercept_.shape,
                                               dtype=np.float64,
                                               order="C")


def _make_dataset(X, y_i, sample_weight):
    """Create ``Dataset`` abstraction for sparse and dense inputs.

    This also returns the ``intercept_decay`` which is different
    for sparse datasets.
    """
    if sp.issparse(X):
        dataset = CSRDataset(X.data, X.indptr, X.indices, y_i, sample_weight)
        intercept_decay = SPARSE_INTERCEPT_DECAY
    else:
        dataset = ArrayDataset(X, y_i, sample_weight)
        intercept_decay = 1.0
    return dataset, intercept_decay


def _prepare_fit_binary(est, y, i):
    """Initialization for fit_binary.

    Returns y, coef, intercept.
    """
    y_i = np.ones(y.shape, dtype=np.float64, order="C")
    y_i[y != est.classes_[i]] = -1.0
    average_intercept = 0
    average_coef = None

    if len(est.classes_) == 2:
        if not est.average:
            coef = est.coef_.ravel()
            intercept = est.intercept_[0]
        else:
            coef = est.standard_coef_.ravel()
            intercept = est.standard_intercept_[0]
            average_coef = est.average_coef_.ravel()
            average_intercept = est.average_intercept_[0]
    else:
        if not est.average:
            coef = est.coef_[i]
            intercept = est.intercept_[i]
        else:
            coef = est.standard_coef_[i]
            intercept = est.standard_intercept_[i]
            average_coef = est.average_coef_[i]
            average_intercept = est.average_intercept_[i]

    return y_i, coef, intercept, average_coef, average_intercept


def fit_binary(est, i, X, y, alpha, C, learning_rate, n_iter,
               pos_weight, neg_weight, sample_weight):
    """Fit a single binary classifier.

    The i'th class is considered the "positive" class.
    """
    # if average is not true, average_coef, and average_intercept will be
    # unused
    y_i, coef, intercept, average_coef, average_intercept = \
        _prepare_fit_binary(est, y, i)
    assert y_i.shape[0] == y.shape[0] == sample_weight.shape[0]
    dataset, intercept_decay = _make_dataset(X, y_i, sample_weight)

    penalty_type = est._get_penalty_type(est.penalty)
    learning_rate_type = est._get_learning_rate_type(learning_rate)

    # XXX should have random_state_!
    random_state = check_random_state(est.random_state)
    # numpy mtrand expects a C long which is a signed 32 bit integer under
    # Windows
    seed = random_state.randint(0, np.iinfo(np.int32).max)

    if not est.average:
        return plain_sgd(coef, intercept, est.loss_function,
                         penalty_type, alpha, C, est.l1_ratio,
                         dataset, n_iter, int(est.fit_intercept),
                         int(est.verbose), int(est.shuffle), seed,
                         pos_weight, neg_weight,
                         learning_rate_type, est.eta0,
                         est.power_t, est.t_, intercept_decay)

    else:
        standard_coef, standard_intercept, average_coef, \
            average_intercept = average_sgd(coef, intercept, average_coef,
                                            average_intercept,
                                            est.loss_function, penalty_type,
                                            alpha, C, est.l1_ratio, dataset,
                                            n_iter, int(est.fit_intercept),
                                            int(est.verbose), int(est.shuffle),
                                            seed, pos_weight, neg_weight,
                                            learning_rate_type, est.eta0,
                                            est.power_t, est.t_,
                                            intercept_decay,
                                            est.average)

        if len(est.classes_) == 2:
            est.average_intercept_[0] = average_intercept
        else:
            est.average_intercept_[i] = average_intercept

        return standard_coef, standard_intercept


class BaseSGDClassifier(six.with_metaclass(ABCMeta, BaseSGD,
                                           LinearClassifierMixin)):

    loss_functions = {
        "hinge": (Hinge, 1.0),
        "squared_hinge": (SquaredHinge, 1.0),
        "perceptron": (Hinge, 0.0),
        "log": (Log, ),
        "modified_huber": (ModifiedHuber, ),
        "squared_loss": (SquaredLoss, ),
        "huber": (Huber, DEFAULT_EPSILON),
        "epsilon_insensitive": (EpsilonInsensitive, DEFAULT_EPSILON),
        "squared_epsilon_insensitive": (SquaredEpsilonInsensitive,
                                        DEFAULT_EPSILON),
    }

    @abstractmethod
    def __init__(self, loss="hinge", penalty='l2', alpha=0.0001, l1_ratio=0.15,
                 fit_intercept=True, n_iter=5, shuffle=True, verbose=0,
                 epsilon=DEFAULT_EPSILON, n_jobs=1, random_state=None,
                 learning_rate="optimal", eta0=0.0, power_t=0.5,
                 class_weight=None, warm_start=False, average=False):

        super(BaseSGDClassifier, self).__init__(loss=loss, penalty=penalty,
                                                alpha=alpha, l1_ratio=l1_ratio,
                                                fit_intercept=fit_intercept,
                                                n_iter=n_iter, shuffle=shuffle,
                                                verbose=verbose,
                                                epsilon=epsilon,
                                                random_state=random_state,
                                                learning_rate=learning_rate,
                                                eta0=eta0, power_t=power_t,
                                                warm_start=warm_start,
                                                average=average)
        self.class_weight = class_weight
        self.classes_ = None
        self.n_jobs = int(n_jobs)

    def _partial_fit(self, X, y, alpha, C,
                     loss, learning_rate, n_iter,
                     classes, sample_weight,
                     coef_init, intercept_init):
        X, y = check_X_y(X, y, 'csr', dtype=np.float64, order="C")

        n_samples, n_features = X.shape

        self._validate_params()
        _check_partial_fit_first_call(self, classes)

        n_classes = self.classes_.shape[0]

        # Allocate datastructures from input arguments
        self._expanded_class_weight = compute_class_weight(self.class_weight,
                                                           self.classes_, y)
        sample_weight = self._validate_sample_weight(sample_weight, n_samples)

        if self.coef_ is None or coef_init is not None:
            self._allocate_parameter_mem(n_classes, n_features,
                                         coef_init, intercept_init)
        elif n_features != self.coef_.shape[-1]:
            raise ValueError("Number of features %d does not match previous data %d."
                             % (n_features, self.coef_.shape[-1]))

        self.loss_function = self._get_loss_function(loss)
        if self.t_ is None:
            self.t_ = 1.0

        # delegate to concrete training procedure
        if n_classes > 2:
            self._fit_multiclass(X, y, alpha=alpha, C=C,
                                 learning_rate=learning_rate,
                                 sample_weight=sample_weight, n_iter=n_iter)
        elif n_classes == 2:
            self._fit_binary(X, y, alpha=alpha, C=C,
                             learning_rate=learning_rate,
                             sample_weight=sample_weight, n_iter=n_iter)
        else:
            raise ValueError("The number of class labels must be "
                             "greater than one.")

        return self

    def _fit(self, X, y, alpha, C, loss, learning_rate, coef_init=None,
             intercept_init=None, sample_weight=None):
        if hasattr(self, "classes_"):
            self.classes_ = None

<<<<<<< HEAD
        X = atleast2d_or_csr(X, dtype=np.float64, order="C")
        y, = check_arrays(y)
=======
        X, y = check_X_y(X, y, 'csr', dtype=np.float64, order="C")
>>>>>>> 09dc09a1
        n_samples, n_features = X.shape

        # labels can be encoded as float, int, or string literals
        # np.unique sorts in asc order; largest class id is positive class
        classes = np.unique(y)

        if self.warm_start and self.coef_ is not None:
            if coef_init is None:
                coef_init = self.coef_
            if intercept_init is None:
                intercept_init = self.intercept_
        else:
            self.coef_ = None
            self.intercept_ = None

        if self.average > 0:
            self.standard_coef_ = self.coef_
            self.standard_intercept_ = self.intercept_
            self.average_coef_ = None
            self.average_intercept_ = None

        # Clear iteration count for multiple call to fit.
        self.t_ = None

        self._partial_fit(X, y, alpha, C, loss, learning_rate, self.n_iter,
                          classes, sample_weight, coef_init, intercept_init)

        return self

    def _fit_binary(self, X, y, alpha, C, sample_weight,
                    learning_rate, n_iter):
        """Fit a binary classifier on X and y. """
        coef, intercept = fit_binary(self, 1, X, y, alpha, C,
                                     learning_rate, n_iter,
                                     self._expanded_class_weight[1],
                                     self._expanded_class_weight[0],
                                     sample_weight)

        self.t_ += n_iter * X.shape[0]

        # need to be 2d
        if self.average > 0:
            if self.average <= self.t_ - 1:
                self.coef_ = self.average_coef_.reshape(1, -1)
                self.intercept_ = self.average_intercept_
            else:
                self.coef_ = self.standard_coef_.reshape(1, -1)
                self.standard_intercept_ = np.atleast_1d(intercept)
                self.intercept_ = self.standard_intercept_
        else:
            self.coef_ = coef.reshape(1, -1)
            # intercept is a float, need to convert it to an array of length 1
            self.intercept_ = np.atleast_1d(intercept)

    def _fit_multiclass(self, X, y, alpha, C, learning_rate,
                        sample_weight, n_iter):
        """Fit a multi-class classifier by combining binary classifiers

        Each binary classifier predicts one class versus all others. This
        strategy is called OVA: One Versus All.
        """
        # Use joblib to fit OvA in parallel.
        result = Parallel(n_jobs=self.n_jobs, backend="threading",
                          verbose=self.verbose)(
            delayed(fit_binary)(self, i, X, y, alpha, C, learning_rate,
                                n_iter, self._expanded_class_weight[i], 1.,
                                sample_weight)
            for i in range(len(self.classes_)))

        for i, (_, intercept) in enumerate(result):
            self.intercept_[i] = intercept

        self.t_ += n_iter * X.shape[0]

        if self.average > 0:
            if self.average <= self.t_ - 1.0:
                self.coef_ = self.average_coef_
                self.intercept_ = self.average_intercept_
            else:
                self.coef_ = self.standard_coef_
                self.standard_intercept_ = np.atleast_1d(intercept)
                self.intercept_ = self.standard_intercept_

    def partial_fit(self, X, y, classes=None, sample_weight=None):
        """Fit linear model with Stochastic Gradient Descent.

        Parameters
        ----------
        X : {array-like, sparse matrix}, shape (n_samples, n_features)
            Subset of the training data

        y : numpy array, shape (n_samples,)
            Subset of the target values

        classes : array, shape (n_classes,)
            Classes across all calls to partial_fit.
            Can be obtained by via `np.unique(y_all)`, where y_all is the
            target vector of the entire dataset.
            This argument is required for the first call to partial_fit
            and can be omitted in the subsequent calls.
            Note that y doesn't need to contain all labels in `classes`.

        sample_weight : array-like, shape (n_samples,), optional
            Weights applied to individual samples.
            If not provided, uniform weights are assumed.

        Returns
        -------
        self : returns an instance of self.
        """
        if self.class_weight == 'auto':
            raise ValueError("class_weight 'auto' is not supported for "
                             "partial_fit. In order to use 'auto' weights, "
                             "use compute_class_weight('auto', classes, y). "
                             "In place of y you can us a large enough sample "
                             "of the full training set target to properly "
                             "estimate the class frequency distributions. "
                             "Pass the resulting weights as the class_weight "
                             "parameter.")
        return self._partial_fit(X, y, alpha=self.alpha, C=1.0, loss=self.loss,
                                 learning_rate=self.learning_rate, n_iter=1,
                                 classes=classes, sample_weight=sample_weight,
                                 coef_init=None, intercept_init=None)

    def fit(self, X, y, coef_init=None, intercept_init=None,
            class_weight=None, sample_weight=None):
        """Fit linear model with Stochastic Gradient Descent.

        Parameters
        ----------
        X : {array-like, sparse matrix}, shape (n_samples, n_features)
            Training data

        y : numpy array, shape (n_samples,)
            Target values

        coef_init : array, shape (n_classes, n_features)
            The initial coefficients to warm-start the optimization.

        intercept_init : array, shape (n_classes,)
            The initial intercept to warm-start the optimization.

        sample_weight : array-like, shape (n_samples,), optional
            Weights applied to individual samples.
            If not provided, uniform weights are assumed. These weights will
            be multiplied with class_weight (passed through the
            contructor) if class_weight is specified

        Returns
        -------
        self : returns an instance of self.
        """
        if class_weight is not None:
            warnings.warn("You are trying to set class_weight through the fit "
                          "method, which is deprecated and will be removed in"
                          "v0.17 of scikit-learn. Pass the class_weight into "
                          "the constructor instead.", DeprecationWarning)
        return self._fit(X, y, alpha=self.alpha, C=1.0,
                         loss=self.loss, learning_rate=self.learning_rate,
                         coef_init=coef_init, intercept_init=intercept_init,
                         sample_weight=sample_weight)


class SGDClassifier(BaseSGDClassifier, _LearntSelectorMixin):
    """Linear classifiers (SVM, logistic regression, a.o.) with SGD training.

    This estimator implements regularized linear models with stochastic
    gradient descent (SGD) learning: the gradient of the loss is estimated
    each sample at a time and the model is updated along the way with a
    decreasing strength schedule (aka learning rate). SGD allows minibatch
    (online/out-of-core) learning, see the partial_fit method.
    For best results using the default learning rate schedule, the data should
    have zero mean and unit variance.

    This implementation works with data represented as dense or sparse arrays
    of floating point values for the features. The model it fits can be
    controlled with the loss parameter; by default, it fits a linear support
    vector machine (SVM).

    The regularizer is a penalty added to the loss function that shrinks model
    parameters towards the zero vector using either the squared euclidean norm
    L2 or the absolute norm L1 or a combination of both (Elastic Net). If the
    parameter update crosses the 0.0 value because of the regularizer, the
    update is truncated to 0.0 to allow for learning sparse models and achieve
    online feature selection.

    Parameters
    ----------
    loss : str, 'hinge', 'log', 'modified_huber', 'squared_hinge',\
                'perceptron', or a regression loss: 'squared_loss', 'huber',\
                'epsilon_insensitive', or 'squared_epsilon_insensitive'
        The loss function to be used. Defaults to 'hinge', which gives a
        linear SVM.
        The 'log' loss gives logistic regression, a probabilistic classifier.
        'modified_huber' is another smooth loss that brings tolerance to
        outliers as well as probability estimates.
        'squared_hinge' is like hinge but is quadratically penalized.
        'perceptron' is the linear loss used by the perceptron algorithm.
        The other losses are designed for regression but can be useful in
        classification as well; see SGDRegressor for a description.

    penalty : str, 'none', 'l2', 'l1', or 'elasticnet'
        The penalty (aka regularization term) to be used. Defaults to 'l2'
        which is the standard regularizer for linear SVM models. 'l1' and
        'elasticnet' might bring sparsity to the model (feature selection)
        not achievable with 'l2'.

    alpha : float
        Constant that multiplies the regularization term. Defaults to 0.0001

    l1_ratio : float
        The Elastic Net mixing parameter, with 0 <= l1_ratio <= 1.
        l1_ratio=0 corresponds to L2 penalty, l1_ratio=1 to L1.
        Defaults to 0.15.

    fit_intercept : bool
        Whether the intercept should be estimated or not. If False, the
        data is assumed to be already centered. Defaults to True.

    n_iter : int, optional
        The number of passes over the training data (aka epochs). The number
        of iterations is set to 1 if using partial_fit.
        Defaults to 5.

    shuffle : bool, optional
        Whether or not the training data should be shuffled after each epoch.
        Defaults to True.

    random_state : int seed, RandomState instance, or None (default)
        The seed of the pseudo random number generator to use when
        shuffling the data.

    verbose : integer, optional
        The verbosity level

    epsilon : float
        Epsilon in the epsilon-insensitive loss functions; only if `loss` is
        'huber', 'epsilon_insensitive', or 'squared_epsilon_insensitive'.
        For 'huber', determines the threshold at which it becomes less
        important to get the prediction exactly right.
        For epsilon-insensitive, any differences between the current prediction
        and the correct label are ignored if they are less than this threshold.

    n_jobs : integer, optional
        The number of CPUs to use to do the OVA (One Versus All, for
        multi-class problems) computation. -1 means 'all CPUs'. Defaults
        to 1.

    learning_rate : string, optional
        The learning rate schedule:
        constant: eta = eta0
        optimal: eta = 1.0 / (t + t0) [default]
        invscaling: eta = eta0 / pow(t, power_t)
        where t0 is chosen by a heuristic proposed by Leon Bottou.

    eta0 : double
        The initial learning rate for the 'constant' or 'invscaling'
        schedules. The default value is 0.0 as eta0 is not used by the
        default schedule 'optimal'.

    power_t : double
        The exponent for inverse scaling learning rate [default 0.5].

    class_weight : dict, {class_label: weight} or "auto" or None, optional
        Preset for the class_weight fit parameter.

        Weights associated with classes. If not given, all classes
        are supposed to have weight one.

        The "auto" mode uses the values of y to automatically adjust
        weights inversely proportional to class frequencies.

    warm_start : bool, optional
        When set to True, reuse the solution of the previous call to fit as
        initialization, otherwise, just erase the previous solution.

    average : bool or int, optional
        When set to True, computes the averaged SGD weights and stores the
        result in the ``coef_`` attribute. If set to an int greater than 1,
        averaging will begin once the total number of samples seen reaches
        average. So average=10 will begin averaging after seeing 10 samples.

    Attributes
    ----------
    coef_ : array, shape (1, n_features) if n_classes == 2 else (n_classes,\
            n_features)
        Weights assigned to the features.

    intercept_ : array, shape (1,) if n_classes == 2 else (n_classes,)
        Constants in decision function.

    Examples
    --------
    >>> import numpy as np
    >>> from sklearn import linear_model
    >>> X = np.array([[-1, -1], [-2, -1], [1, 1], [2, 1]])
    >>> Y = np.array([1, 1, 2, 2])
    >>> clf = linear_model.SGDClassifier()
    >>> clf.fit(X, Y)
    ... #doctest: +NORMALIZE_WHITESPACE
    SGDClassifier(alpha=0.0001, average=False, class_weight=None, epsilon=0.1,
            eta0=0.0, fit_intercept=True, l1_ratio=0.15,
            learning_rate='optimal', loss='hinge', n_iter=5, n_jobs=1,
            penalty='l2', power_t=0.5, random_state=None, shuffle=True,
            verbose=0, warm_start=False)
    >>> print(clf.predict([[-0.8, -1]]))
    [1]

    See also
    --------
    LinearSVC, LogisticRegression, Perceptron

    """

    def __init__(self, loss="hinge", penalty='l2', alpha=0.0001, l1_ratio=0.15,
                 fit_intercept=True, n_iter=5, shuffle=True, verbose=0,
                 epsilon=DEFAULT_EPSILON, n_jobs=1, random_state=None,
                 learning_rate="optimal", eta0=0.0, power_t=0.5,
                 class_weight=None, warm_start=False, average=False):
        super(SGDClassifier, self).__init__(
            loss=loss, penalty=penalty, alpha=alpha, l1_ratio=l1_ratio,
            fit_intercept=fit_intercept, n_iter=n_iter, shuffle=shuffle,
            verbose=verbose, epsilon=epsilon, n_jobs=n_jobs,
            random_state=random_state, learning_rate=learning_rate, eta0=eta0,
            power_t=power_t, class_weight=class_weight, warm_start=warm_start,
            average=average)

    def _check_proba(self):
        check_is_fitted(self, "t_")

        if self.loss not in ("log", "modified_huber"):
            raise AttributeError("probability estimates are not available for"
                                 " loss=%r" % self.loss)

    @property
    def predict_proba(self):
        """Probability estimates.

        This method is only available for log loss and modified Huber loss.

        Multiclass probability estimates are derived from binary (one-vs.-rest)
        estimates by simple normalization, as recommended by Zadrozny and
        Elkan.

        Binary probability estimates for loss="modified_huber" are given by
        (clip(decision_function(X), -1, 1) + 1) / 2.

        Parameters
        ----------
        X : {array-like, sparse matrix}, shape (n_samples, n_features)

        Returns
        -------
        array, shape (n_samples, n_classes)
            Returns the probability of the sample for each class in the model,
            where classes are ordered as they are in `self.classes_`.

        References
        ----------
        Zadrozny and Elkan, "Transforming classifier scores into multiclass
        probability estimates", SIGKDD'02,
        http://www.research.ibm.com/people/z/zadrozny/kdd2002-Transf.pdf

        The justification for the formula in the loss="modified_huber"
        case is in the appendix B in:
        http://jmlr.csail.mit.edu/papers/volume2/zhang02c/zhang02c.pdf
        """
        self._check_proba()
        return self._predict_proba

    def _predict_proba(self, X):
        if self.loss == "log":
            return self._predict_proba_lr(X)

        elif self.loss == "modified_huber":
            binary = (len(self.classes_) == 2)
            scores = self.decision_function(X)

            if binary:
                prob2 = np.ones((scores.shape[0], 2))
                prob = prob2[:, 1]
            else:
                prob = scores

            np.clip(scores, -1, 1, prob)
            prob += 1.
            prob /= 2.

            if binary:
                prob2[:, 0] -= prob
                prob = prob2
            else:
                # the above might assign zero to all classes, which doesn't
                # normalize neatly; work around this to produce uniform
                # probabilities
                prob_sum = prob.sum(axis=1)
                all_zero = (prob_sum == 0)
                if np.any(all_zero):
                    prob[all_zero, :] = 1
                    prob_sum[all_zero] = len(self.classes_)

                # normalize
                prob /= prob_sum.reshape((prob.shape[0], -1))

            return prob

        else:
            raise NotImplementedError("predict_(log_)proba only supported when"
                                      " loss='log' or loss='modified_huber' "
                                      "(%r given)" % self.loss)

    @property
    def predict_log_proba(self):
        """Log of probability estimates.

        This method is only available for log loss and modified Huber loss.

        When loss="modified_huber", probability estimates may be hard zeros
        and ones, so taking the logarithm is not possible.

        See ``predict_proba`` for details.

        Parameters
        ----------
        X : array-like, shape (n_samples, n_features)

        Returns
        -------
        T : array-like, shape (n_samples, n_classes)
            Returns the log-probability of the sample for each class in the
            model, where classes are ordered as they are in
            `self.classes_`.
        """
        self._check_proba()
        return self._predict_log_proba

    def _predict_log_proba(self, X):
        return np.log(self.predict_proba(X))


class BaseSGDRegressor(BaseSGD, RegressorMixin):

    loss_functions = {
        "squared_loss": (SquaredLoss, ),
        "huber": (Huber, DEFAULT_EPSILON),
        "epsilon_insensitive": (EpsilonInsensitive, DEFAULT_EPSILON),
        "squared_epsilon_insensitive": (SquaredEpsilonInsensitive,
                                        DEFAULT_EPSILON),
    }

    @abstractmethod
    def __init__(self, loss="squared_loss", penalty="l2", alpha=0.0001,
                 l1_ratio=0.15, fit_intercept=True, n_iter=5, shuffle=True,
                 verbose=0, epsilon=DEFAULT_EPSILON, random_state=None,
                 learning_rate="invscaling", eta0=0.01, power_t=0.25,
                 warm_start=False, average=False):
        super(BaseSGDRegressor, self).__init__(loss=loss, penalty=penalty,
                                               alpha=alpha, l1_ratio=l1_ratio,
                                               fit_intercept=fit_intercept,
                                               n_iter=n_iter, shuffle=shuffle,
                                               verbose=verbose,
                                               epsilon=epsilon,
                                               random_state=random_state,
                                               learning_rate=learning_rate,
                                               eta0=eta0, power_t=power_t,
                                               warm_start=warm_start,
                                               average=average)

    def _partial_fit(self, X, y, alpha, C, loss, learning_rate,
                     n_iter, sample_weight,
                     coef_init, intercept_init):
        X, y = check_X_y(X, y, "csr", copy=False, order='C', dtype=np.float64)
        y = y.astype(np.float64)

        n_samples, n_features = X.shape

        self._validate_params()

        # Allocate datastructures from input arguments
        sample_weight = self._validate_sample_weight(sample_weight, n_samples)

        if self.coef_ is None:
            self._allocate_parameter_mem(1, n_features,
                                         coef_init, intercept_init)
        elif n_features != self.coef_.shape[-1]:
            raise ValueError("Number of features %d does not match previous data %d."
                             % (n_features, self.coef_.shape[-1]))
        if self.average > 0 and self.average_coef_ is None:
            self.average_coef_ = np.zeros(n_features,
                                          dtype=np.float64,
                                          order="C")
            self.average_intercept_ = np.zeros(1,
                                               dtype=np.float64,
                                               order="C")

        self._fit_regressor(X, y, alpha, C, loss, learning_rate,
                            sample_weight, n_iter)

        return self

    def partial_fit(self, X, y, sample_weight=None):
        """Fit linear model with Stochastic Gradient Descent.

        Parameters
        ----------
        X : {array-like, sparse matrix}, shape (n_samples, n_features)
            Subset of training data

        y : numpy array of shape (n_samples,)
            Subset of target values

        sample_weight : array-like, shape (n_samples,), optional
            Weights applied to individual samples.
            If not provided, uniform weights are assumed.

        Returns
        -------
        self : returns an instance of self.
        """
        return self._partial_fit(X, y, self.alpha, C=1.0,
                                 loss=self.loss,
                                 learning_rate=self.learning_rate, n_iter=1,
                                 sample_weight=sample_weight,
                                 coef_init=None, intercept_init=None)

    def _fit(self, X, y, alpha, C, loss, learning_rate, coef_init=None,
             intercept_init=None, sample_weight=None):
        if self.warm_start and self.coef_ is not None:
            if coef_init is None:
                coef_init = self.coef_
            if intercept_init is None:
                intercept_init = self.intercept_
        else:
            self.coef_ = None
            self.intercept_ = None

        if self.average > 0:
            self.standard_intercept_ = self.intercept_
            self.standard_coef_ = self.coef_
            self.average_coef_ = None
            self.average_intercept_ = None

        # Clear iteration count for multiple call to fit.
        self.t_ = None

        return self._partial_fit(X, y, alpha, C, loss, learning_rate,
                                 self.n_iter, sample_weight,
                                 coef_init, intercept_init)

    def fit(self, X, y, coef_init=None, intercept_init=None,
            sample_weight=None):
        """Fit linear model with Stochastic Gradient Descent.

        Parameters
        ----------
        X : {array-like, sparse matrix}, shape (n_samples, n_features)
            Training data

        y : numpy array, shape (n_samples,)
            Target values

        coef_init : array, shape (n_features,)
            The initial coefficients to warm-start the optimization.

        intercept_init : array, shape (1,)
            The initial intercept to warm-start the optimization.

        sample_weight : array-like, shape (n_samples,), optional
            Weights applied to individual samples (1. for unweighted).

        Returns
        -------
        self : returns an instance of self.
        """
        return self._fit(X, y, alpha=self.alpha, C=1.0,
                         loss=self.loss, learning_rate=self.learning_rate,
                         coef_init=coef_init,
                         intercept_init=intercept_init,
                         sample_weight=sample_weight)

    def decision_function(self, X):
        """Predict using the linear model

        Parameters
        ----------
        X : {array-like, sparse matrix}, shape (n_samples, n_features)

        Returns
        -------
        array, shape (n_samples,)
           Predicted target values per element in X.
        """
        check_is_fitted(self, ["t_", "coef_", "intercept_"], all_or_any=all)

        X = check_array(X, accept_sparse='csr')

        scores = safe_sparse_dot(X, self.coef_.T,
                                 dense_output=True) + self.intercept_
        return scores.ravel()

    def predict(self, X):
        """Predict using the linear model

        Parameters
        ----------
        X : {array-like, sparse matrix}, shape (n_samples, n_features)

        Returns
        -------
        array, shape (n_samples,)
           Predicted target values per element in X.
        """
        return self.decision_function(X)

    def _fit_regressor(self, X, y, alpha, C, loss, learning_rate,
                       sample_weight, n_iter):
        dataset, intercept_decay = _make_dataset(X, y, sample_weight)

        loss_function = self._get_loss_function(loss)
        penalty_type = self._get_penalty_type(self.penalty)
        learning_rate_type = self._get_learning_rate_type(learning_rate)

        if self.t_ is None:
            self.t_ = 1.0

        random_state = check_random_state(self.random_state)
        # numpy mtrand expects a C long which is a signed 32 bit integer under
        # Windows
        seed = random_state.randint(0, np.iinfo(np.int32).max)

        if self.average > 0:
            self.standard_coef_, self.standard_intercept_, \
                self.average_coef_, self.average_intercept_ =\
                average_sgd(self.standard_coef_,
                            self.standard_intercept_[0],
                            self.average_coef_,
                            self.average_intercept_[0],
                            loss_function,
                            penalty_type,
                            alpha, C,
                            self.l1_ratio,
                            dataset,
                            n_iter,
                            int(self.fit_intercept),
                            int(self.verbose),
                            int(self.shuffle),
                            seed,
                            1.0, 1.0,
                            learning_rate_type,
                            self.eta0, self.power_t, self.t_,
                            intercept_decay, self.average)

            self.average_intercept_ = np.atleast_1d(self.average_intercept_)
            self.standard_intercept_ = np.atleast_1d(self.standard_intercept_)
            self.t_ += n_iter * X.shape[0]

            if self.average <= self.t_ - 1.0:
                self.coef_ = self.average_coef_
                self.intercept_ = self.average_intercept_
            else:
                self.coef_ = self.standard_coef_
                self.intercept_ = self.standard_intercept_

        else:
            self.coef_, self.intercept_ = \
                plain_sgd(self.coef_,
                          self.intercept_[0],
                          loss_function,
                          penalty_type,
                          alpha, C,
                          self.l1_ratio,
                          dataset,
                          n_iter,
                          int(self.fit_intercept),
                          int(self.verbose),
                          int(self.shuffle),
                          seed,
                          1.0, 1.0,
                          learning_rate_type,
                          self.eta0, self.power_t, self.t_,
                          intercept_decay)

            self.t_ += n_iter * X.shape[0]
            self.intercept_ = np.atleast_1d(self.intercept_)


class SGDRegressor(BaseSGDRegressor, _LearntSelectorMixin):
    """Linear model fitted by minimizing a regularized empirical loss with SGD

    SGD stands for Stochastic Gradient Descent: the gradient of the loss is
    estimated each sample at a time and the model is updated along the way with
    a decreasing strength schedule (aka learning rate).

    The regularizer is a penalty added to the loss function that shrinks model
    parameters towards the zero vector using either the squared euclidean norm
    L2 or the absolute norm L1 or a combination of both (Elastic Net). If the
    parameter update crosses the 0.0 value because of the regularizer, the
    update is truncated to 0.0 to allow for learning sparse models and achieve
    online feature selection.

    This implementation works with data represented as dense numpy arrays of
    floating point values for the features.

    Parameters
    ----------
    loss : str, 'squared_loss', 'huber', 'epsilon_insensitive', \
                or 'squared_epsilon_insensitive'
        The loss function to be used. Defaults to 'squared_loss' which refers
        to the ordinary least squares fit. 'huber' modifies 'squared_loss' to
        focus less on getting outliers correct by switching from squared to
        linear loss past a distance of epsilon. 'epsilon_insensitive' ignores
        errors less than epsilon and is linear past that; this is the loss
        function used in SVR. 'squared_epsilon_insensitive' is the same but
        becomes squared loss past a tolerance of epsilon.

    penalty : str, 'none', 'l2', 'l1', or 'elasticnet'
        The penalty (aka regularization term) to be used. Defaults to 'l2'
        which is the standard regularizer for linear SVM models. 'l1' and
        'elasticnet' might bring sparsity to the model (feature selection)
        not achievable with 'l2'.

    alpha : float
        Constant that multiplies the regularization term. Defaults to 0.0001

    l1_ratio : float
        The Elastic Net mixing parameter, with 0 <= l1_ratio <= 1.
        l1_ratio=0 corresponds to L2 penalty, l1_ratio=1 to L1.
        Defaults to 0.15.

    fit_intercept : bool
        Whether the intercept should be estimated or not. If False, the
        data is assumed to be already centered. Defaults to True.

    n_iter : int, optional
        The number of passes over the training data (aka epochs). The number
        of iterations is set to 1 if using partial_fit.
        Defaults to 5.

    shuffle : bool, optional
        Whether or not the training data should be shuffled after each epoch.
        Defaults to True.

    random_state : int seed, RandomState instance, or None (default)
        The seed of the pseudo random number generator to use when
        shuffling the data.

    verbose : integer, optional
        The verbosity level.

    epsilon : float
        Epsilon in the epsilon-insensitive loss functions; only if `loss` is
        'huber', 'epsilon_insensitive', or 'squared_epsilon_insensitive'.
        For 'huber', determines the threshold at which it becomes less
        important to get the prediction exactly right.
        For epsilon-insensitive, any differences between the current prediction
        and the correct label are ignored if they are less than this threshold.

    learning_rate : string, optional
        The learning rate:
        constant: eta = eta0
        optimal: eta = 1.0/(alpha * t)
        invscaling: eta = eta0 / pow(t, power_t) [default]

    eta0 : double, optional
        The initial learning rate [default 0.01].

    power_t : double, optional
        The exponent for inverse scaling learning rate [default 0.25].

    warm_start : bool, optional
        When set to True, reuse the solution of the previous call to fit as
        initialization, otherwise, just erase the previous solution.

    average : bool or int, optional
        When set to True, computes the averaged SGD weights and stores the
        result in the ``coef_`` attribute. If set to an int greater than 1,
        averaging will begin once the total number of samples seen reaches
        average. So ``average=10 will`` begin averaging after seeing 10 samples.

    Attributes
    ----------
    coef_ : array, shape (n_features,)
        Weights assigned to the features.

    intercept_ : array, shape (1,)
        The intercept term.

    `average_coef_` : array, shape (n_features,)
        Averaged weights assigned to the features.

    `average_intercept_` : array, shape (1,)
        The averaged intercept term.

    Examples
    --------
    >>> import numpy as np
    >>> from sklearn import linear_model
    >>> n_samples, n_features = 10, 5
    >>> np.random.seed(0)
    >>> y = np.random.randn(n_samples)
    >>> X = np.random.randn(n_samples, n_features)
    >>> clf = linear_model.SGDRegressor()
    >>> clf.fit(X, y)
    ... #doctest: +NORMALIZE_WHITESPACE
    SGDRegressor(alpha=0.0001, average=False, epsilon=0.1, eta0=0.01,
                 fit_intercept=True, l1_ratio=0.15, learning_rate='invscaling',
                 loss='squared_loss', n_iter=5, penalty='l2', power_t=0.25,
                 random_state=None, shuffle=True, verbose=0, warm_start=False)

    See also
    --------
    Ridge, ElasticNet, Lasso, SVR

    """
    def __init__(self, loss="squared_loss", penalty="l2", alpha=0.0001,
                 l1_ratio=0.15, fit_intercept=True, n_iter=5, shuffle=True,
                 verbose=0, epsilon=DEFAULT_EPSILON, random_state=None,
                 learning_rate="invscaling", eta0=0.01, power_t=0.25,
                 warm_start=False, average=False):
        super(SGDRegressor, self).__init__(loss=loss, penalty=penalty,
                                           alpha=alpha, l1_ratio=l1_ratio,
                                           fit_intercept=fit_intercept,
                                           n_iter=n_iter, shuffle=shuffle,
                                           verbose=verbose,
                                           epsilon=epsilon,
                                           random_state=random_state,
                                           learning_rate=learning_rate,
                                           eta0=eta0, power_t=power_t,
                                           warm_start=warm_start,
                                           average=average)<|MERGE_RESOLUTION|>--- conflicted
+++ resolved
@@ -400,12 +400,7 @@
         if hasattr(self, "classes_"):
             self.classes_ = None
 
-<<<<<<< HEAD
-        X = atleast2d_or_csr(X, dtype=np.float64, order="C")
-        y, = check_arrays(y)
-=======
         X, y = check_X_y(X, y, 'csr', dtype=np.float64, order="C")
->>>>>>> 09dc09a1
         n_samples, n_features = X.shape
 
         # labels can be encoded as float, int, or string literals
