"""
The :mod:`sklearn.metrics.scorer` submodule implements a flexible
interface for model selection and evaluation using
arbitrary score functions.

A scorer object is a callable that can be passed to
:class:`sklearn.grid_search.GridSearchCV` or
:func:`sklearn.cross_validation.cross_val_score` as the ``scoring`` parameter,
to specify how a model should be evaluated.

The signature of the call is ``(estimator, X, y)`` where ``estimator``
is the model to be evaluated, ``X`` is the test data and ``y`` is the
ground truth labeling (or ``None`` in the case of unsupervised models).
"""

# Authors: Andreas Mueller <amueller@ais.uni-bonn.de>
#          Lars Buitinck <L.J.Buitinck@uva.nl>
#          Arnaud Joly <arnaud.v.joly@gmail.com>
# License: Simplified BSD

from abc import ABCMeta, abstractmethod
from warnings import warn

import numpy as np

<<<<<<< HEAD
from . import (r2_score, mean_squared_error, accuracy_score, f1_score,
               roc_auc_score, average_precision_score, precision_score,
               recall_score, log_loss)

=======
from . import (r2_score, mean_absolute_error, mean_squared_error,
               accuracy_score, f1_score, roc_auc_score,
               average_precision_score,
               precision_score, recall_score, log_loss)
>>>>>>> bc8666f6
from .cluster import adjusted_rand_score
from ..utils.multiclass import type_of_target
from ..externals import six


class _BaseScorer(six.with_metaclass(ABCMeta, object)):
    def __init__(self, score_func, sign, kwargs):
        self._kwargs = kwargs
        self._score_func = score_func
        self._sign = sign

    @abstractmethod
    def __call__(self, estimator, X, y):
        pass

    def __repr__(self):
        kwargs_string = "".join([", %s=%s" % (str(k), str(v))
                                 for k, v in self._kwargs.items()])
        return ("make_scorer(%s%s%s%s)"
                % (self._score_func.__name__,
                   "" if self._sign > 0 else ", greater_is_better=False",
                   self._factory_args(), kwargs_string))

    def _factory_args(self):
        """Return non-default make_scorer arguments for repr."""
        return ""


class _PredictScorer(_BaseScorer):
    def __call__(self, estimator, X, y_true):
        """Evaluate predicted target values for X relative to y_true.

        Parameters
        ----------
        estimator : object
            Trained estimator to use for scoring. Must have a predict_proba
            method; the output of that is used to compute the score.

        X : array-like or sparse matrix
            Test data that will be fed to estimator.predict.

        y_true : array-like
            Gold standard target values for X.

        Returns
        -------
        score : float
            Score function applied to prediction of estimator on X.
        """
        y_pred = estimator.predict(X)
        return self._sign * self._score_func(y_true, y_pred, **self._kwargs)


class _ProbaScorer(_BaseScorer):
    def __call__(self, clf, X, y):
        """Evaluate predicted probabilities for X relative to y_true.

        Parameters
        ----------
        clf : object
            Trained classifier to use for scoring. Must have a predict_proba
            method; the output of that is used to compute the score.

        X : array-like or sparse matrix
            Test data that will be fed to clf.predict_proba.

        y : array-like
            Gold standard target values for X. These must be class labels,
            not probabilities.

        Returns
        -------
        score : float
            Score function applied to prediction of estimator on X.
        """
        y_pred = clf.predict_proba(X)
        return self._sign * self._score_func(y, y_pred, **self._kwargs)

    def _factory_args(self):
        return ", needs_proba=True"


class _ThresholdScorer(_BaseScorer):
    def __call__(self, clf, X, y):
        """Evaluate decision function output for X relative to y_true.

        Parameters
        ----------
        clf : object
            Trained classifier to use for scoring. Must have either a
            decision_function method or a predict_proba method; the output of
            that is used to compute the score.

        X : array-like or sparse matrix
            Test data that will be fed to clf.decision_function or
            clf.predict_proba.

        y : array-like
            Gold standard target values for X. These must be class labels,
            not decision function values.

        Returns
        -------
        score : float
            Score function applied to prediction of estimator on X.
        """
        y_type = type_of_target(y)
        if y_type not in ("binary", "multilabel-indicator"):
            raise ValueError("{0} format is not supported".format(y_type))

        try:
            y_pred = clf.decision_function(X)

            # For multi-output multi-class estimator
            if isinstance(y_pred, list):
                y_pred = np.vstack(p for p in y_pred).T

        except (NotImplementedError, AttributeError):
            y_pred = clf.predict_proba(X)

            if y_type == "binary":
                y_pred = y_pred[:, 1]
            elif isinstance(y_pred, list):
                y_pred = np.vstack([p[:, -1] for p in y_pred]).T

        return self._sign * self._score_func(y, y_pred, **self._kwargs)

    def _factory_args(self):
        return ", needs_threshold=True"


def get_scorer(scoring):
    if isinstance(scoring, six.string_types):
        try:
            scorer = SCORERS[scoring]
        except KeyError:
            raise ValueError('%r is not a valid scoring value. '
                             'Valid options are %s'
                             % (scoring, sorted(SCORERS.keys())))
    else:
        scorer = scoring
    return scorer


def _passthrough_scorer(estimator, *args, **kwargs):
    """Function that wraps estimator.score"""
    return estimator.score(*args, **kwargs)


def check_scoring(estimator, scoring=None, allow_none=False, loss_func=None,
                  score_func=None, score_overrides_loss=False):
    """Determine scorer from user options.

    A TypeError will be thrown if the estimator cannot be scored.

    Parameters
    ----------
    estimator : estimator object implementing 'fit'
        The object to use to fit the data.

    scoring : string, callable or None, optional, default: None
        A string (see model evaluation documentation) or
        a scorer callable object / function with signature
        ``scorer(estimator, X, y)``.

    allow_none : boolean, optional, default: False
        If no scoring is specified and the estimator has no score function, we
        can either return None or raise an exception.

    Returns
    -------
    scoring : callable
        A scorer callable object / function with signature
        ``scorer(estimator, X, y)``.
    """
    has_scoring = not (scoring is None and loss_func is None and
                       score_func is None)
    if not hasattr(estimator, 'fit'):
        raise TypeError("estimator should a be an estimator implementing "
                        "'fit' method, %r was passed" % estimator)
    elif hasattr(estimator, 'predict') and has_scoring:
        scorer = None
        if loss_func is not None or score_func is not None:
            if loss_func is not None:
                warn("Passing a loss function is "
                     "deprecated and will be removed in 0.15. "
                     "Either use strings or score objects. "
                     "The relevant new parameter is called ''scoring''. ",
                     category=DeprecationWarning, stacklevel=2)
                scorer = make_scorer(loss_func, greater_is_better=False)
            if score_func is not None:
                warn("Passing function as ``score_func`` is "
                     "deprecated and will be removed in 0.15. "
                     "Either use strings or score objects. "
                     "The relevant new parameter is called ''scoring''.",
                     category=DeprecationWarning, stacklevel=2)
                if loss_func is None or score_overrides_loss:
                    scorer = make_scorer(score_func)
        else:
            scorer = get_scorer(scoring)
        return scorer
    elif hasattr(estimator, 'score'):
        return _passthrough_scorer
    elif not has_scoring:
        if allow_none:
            return None
        raise TypeError(
            "If no scoring is specified, the estimator passed should "
            "have a 'score' method. The estimator %r does not." % estimator)
    else:
        raise TypeError(
            "The estimator passed should have a 'score' or a 'predict' "
            "method. The estimator %r does not." % estimator)


def make_scorer(score_func, greater_is_better=True, needs_proba=False,
                needs_threshold=False, **kwargs):
    """Make a scorer from a performance metric or loss function.

    This factory function wraps scoring functions for use in GridSearchCV
    and cross_val_score. It takes a score function, such as ``accuracy_score``,
    ``mean_squared_error``, ``adjusted_rand_index`` or ``average_precision``
    and returns a callable that scores an estimator's output.

    Parameters
    ----------
    score_func : callable,
        Score function (or loss function) with signature
        ``score_func(y, y_pred, **kwargs)``.

    greater_is_better : boolean, default=True
        Whether score_func is a score function (default), meaning high is good,
        or a loss function, meaning low is good. In the latter case, the
        scorer object will sign-flip the outcome of the score_func.

    needs_proba : boolean, default=False
        Whether score_func requires predict_proba to get probability estimates
        out of a classifier.

    needs_threshold : boolean, default=False
        Whether score_func takes a continuous decision certainty.
        This only works for binary classification using estimators that
        have either a decision_function or predict_proba method.

        For example ``average_precision`` or the area under the roc curve
        can not be computed using discrete predictions alone.

    **kwargs : additional arguments
        Additional parameters to be passed to score_func.

    Returns
    -------
    scorer : callable
        Callable object that returns a scalar score; greater is better.

    Examples
    --------
    >>> from sklearn.metrics import fbeta_score, make_scorer
    >>> ftwo_scorer = make_scorer(fbeta_score, beta=2)
    >>> ftwo_scorer
    make_scorer(fbeta_score, beta=2)
    >>> from sklearn.grid_search import GridSearchCV
    >>> from sklearn.svm import LinearSVC
    >>> grid = GridSearchCV(LinearSVC(), param_grid={'C': [1, 10]},
    ...                     scoring=ftwo_scorer)
    """
    sign = 1 if greater_is_better else -1
    if needs_proba and needs_threshold:
        raise ValueError("Set either needs_proba or needs_threshold to True,"
                         " but not both.")
    if needs_proba:
        cls = _ProbaScorer
    elif needs_threshold:
        cls = _ThresholdScorer
    else:
        cls = _PredictScorer
    return cls(score_func, sign, kwargs)


# Standard regression scores
r2_scorer = make_scorer(r2_score)
mean_squared_error_scorer = make_scorer(mean_squared_error,
                                        greater_is_better=False)
mean_absolute_error_scorer = make_scorer(mean_absolute_error,
                                         greater_is_better=False)

# Standard Classification Scores
accuracy_scorer = make_scorer(accuracy_score)
f1_scorer = make_scorer(f1_score)

# Score functions that need decision values
roc_auc_scorer = make_scorer(roc_auc_score, greater_is_better=True,
                             needs_threshold=True)
average_precision_scorer = make_scorer(average_precision_score,
                                       needs_threshold=True)
precision_scorer = make_scorer(precision_score)
recall_scorer = make_scorer(recall_score)

# Score function for probabilistic classification
log_loss_scorer = make_scorer(log_loss, greater_is_better=False,
                              needs_proba=True)

# Clustering scores
adjusted_rand_scorer = make_scorer(adjusted_rand_score)

SCORERS = dict(r2=r2_scorer,
               mean_absolute_error=mean_absolute_error_scorer,
               mean_squared_error=mean_squared_error_scorer,
               accuracy=accuracy_scorer, f1=f1_scorer, roc_auc=roc_auc_scorer,
               average_precision=average_precision_scorer,
               precision=precision_scorer, recall=recall_scorer,
               log_loss=log_loss_scorer,
               adjusted_rand_score=adjusted_rand_scorer)<|MERGE_RESOLUTION|>--- conflicted
+++ resolved
@@ -23,17 +23,10 @@
 
 import numpy as np
 
-<<<<<<< HEAD
-from . import (r2_score, mean_squared_error, accuracy_score, f1_score,
-               roc_auc_score, average_precision_score, precision_score,
-               recall_score, log_loss)
-
-=======
 from . import (r2_score, mean_absolute_error, mean_squared_error,
                accuracy_score, f1_score, roc_auc_score,
                average_precision_score,
                precision_score, recall_score, log_loss)
->>>>>>> bc8666f6
 from .cluster import adjusted_rand_score
 from ..utils.multiclass import type_of_target
 from ..externals import six
