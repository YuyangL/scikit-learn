--- conflicted
+++ resolved
@@ -8,12 +8,9 @@
 from nose.tools import assert_true
 
 from ..k_means_ import KMeans, MiniBatchKMeans
-<<<<<<< HEAD
 from ...datasets.samples_generator import make_blobs
-=======
 from .common import generate_clustered_data
 from ...utils import shuffle
->>>>>>> 6c6289f2
 
 n_clusters = 3
 centers = np.array([[1, 1], [-1, -1], [1, -1]]) + 10
